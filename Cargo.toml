--- conflicted
+++ resolved
@@ -67,12 +67,9 @@
 dashmap = "5.4.0"
 redis = { version = "0.23.0", features = ["tokio-comp"], optional = true }
 surrealdb = { version = "1.0.0-beta.9", optional = true }
-<<<<<<< HEAD
-=======
 aes-gcm = { version = "0.10.1"}
 base64 = { version = "0.21.0"}
 rand = { version = "0.8.5"}
->>>>>>> e18994b0
 
 [dev-dependencies]
 axum = { version = "0.6.18", features = ["macros"]}
